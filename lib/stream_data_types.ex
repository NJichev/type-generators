defmodule StreamDataTypes do
  import StreamData

  @doc """
  Returns any kind of generator by a given type definition.
  The function takes in a module name, function name and a keyword list
  of type arguments(defaults to []).

  ## Examples

  Say you have a simple type that is a tuple of an atom and integer,
  you can use from_type to create a generator out of it.

      defmodule MyModule do
        @type t :: {atom(), integer()}
      end

      from_type(MyModule, :t) |> Enum.take(3)
      #=> [{:asdf, 3}, {:aub, -1}, {:fae, 0}]

  ## Shrinking(TODO(njichev))
  """
  def from_type(module, name, args \\ []) when is_atom(module) and is_atom(name) and is_list(args) do
    type = for pair = {^name, _type} <- beam_types(module), do: pair

    # pick correct type, when multiple
    # Validate outer is list/map/tuple when having args
    # Convert args
    # put args in type tuple
    case type do
      [] ->
        msg = """
        Module #{inspect(module)} does not define type #{name}/#{length(args)}.
        """

        raise ArgumentError, msg

      types when is_list(types) ->
        pick_type(types, args)
        |> generate_from_type(args)
    end
  end

  # Read .beam file to get type information. Raise if the .beam file is not found.
  defp beam_types(module) do
    with {^module, beam, _file} <- :code.get_object_code(module),
         {:ok, {^module, [abstract_code: {:raw_abstract_v1, abstract_code}]}} <-
           :beam_lib.chunks(beam, [:abstract_code]) do
      for {:attribute, _line, :type, {name, type, _other}} <- abstract_code, do: {name, type}
    else
      _ ->
        msg = """
        Could not find .beam file for Module #{inspect(module)}.
        Are you sure you have passed in the correct module name?
        """

        raise ArgumentError, msg
    end
  end

  # There can be multiple types with different amount of arguments.
  # Pick the one that matches the amount the user gave as arguments,
  # otherwise raise an argument error.
  defp pick_type(types, args) do
    len = length(args)
    type = Enum.find(types, fn {_name, type} -> vars(type) == len end)

    if type do
      type
    else
      raise ArgumentError, "Wrong amount of arguments passed."
    end
  end

  # Recursively count the number of variables a type can be given.
  # Used to choose the correct type for a user.
  defp vars({:var, _, _}), do: 1

  defp vars({:type, _, _, types}) do
    vars(types)
  end

  defp vars(types) when is_list(types) do
    types
    |> Enum.map(&vars(&1))
    |> Enum.sum()
  end

  defp vars(_), do: 0

  # Handle type generation/recursive/union types here.
  # Maybe module name should be passed.
  defp generate_from_type({_name, type}, _args) do
    generate(type)
  end

  defp generate({:type, _, :atom, _}) do
    atom(:alphanumeric)
  end

  defp generate({:type, _, :integer, _}) do
    integer()
  end

  defp generate({:type, _, :pos_integer, _}) do
    positive_integer()
  end

  defp generate({:type, _, :neg_integer, _}) do
    map(positive_integer(), &(-1 * &1))
  end

  defp generate({:type, _, :non_neg_integer, _}) do
    map(integer(), &(abs(&1)))
  end

  defp generate({:type, _, :float, _}) do
    float()
  end

<<<<<<< HEAD
  defp generate({:type, _, :map, :any}) do
    map_of(term(), term())
=======
  defp generate({:type, _, type, _}) when type in [:any, :term] do
    term()
>>>>>>> 2b2d8ab4
  end
end<|MERGE_RESOLUTION|>--- conflicted
+++ resolved
@@ -93,6 +93,10 @@
   defp generate_from_type({_name, type}, _args) do
     generate(type)
   end
+  
+  defp generate({:type, _, type, _}) when type in [:any, :term] do
+    term()
+  end
 
   defp generate({:type, _, :atom, _}) do
     atom(:alphanumeric)
@@ -118,12 +122,7 @@
     float()
   end
 
-<<<<<<< HEAD
   defp generate({:type, _, :map, :any}) do
     map_of(term(), term())
-=======
-  defp generate({:type, _, type, _}) when type in [:any, :term] do
-    term()
->>>>>>> 2b2d8ab4
   end
 end