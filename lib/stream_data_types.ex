defmodule StreamDataTypes do
  import StreamData

  @doc """
  Returns any kind of generator by a given type definition.
  The function takes in a module name, function name and a keyword list
  of type arguments(defaults to []).

  ## Examples

  Say you have a simple type that is a tuple of an atom and integer,
  you can use from_type to create a generator out of it.

      defmodule MyModule do
        @type t :: {atom(), integer()}
      end

      from_type(MyModule, :t) |> Enum.take(3)
      #=> [{:asdf, 3}, {:aub, -1}, {:fae, 0}]

  ## Shrinking(TODO(njichev))
  """
  def from_type(module, name, args \\ [])
      when is_atom(module) and is_atom(name) and is_list(args) do
    type = for pair = {^name, _type} <- beam_types(module), do: pair

    # pick correct type, when multiple
    # Validate outer is list/map/tuple when having args
    # Convert args
    # put args in type tuple
    case type do
      [] ->
        msg = """
        Module #{inspect(module)} does not define type #{name}/#{length(args)}.
        """

        raise ArgumentError, msg

      types when is_list(types) ->
        pick_type(types, args)
        |> generate_from_type(args)
    end
  end

  # Read .beam file to get type information. Raise if the .beam file is not found.
  defp beam_types(module) do
    with {^module, beam, _file} <- :code.get_object_code(module),
         {:ok, {^module, [abstract_code: {:raw_abstract_v1, abstract_code}]}} <-
           :beam_lib.chunks(beam, [:abstract_code]) do
      for {:attribute, _line, :type, {name, type, _other}} <- abstract_code, do: {name, type}
    else
      _ ->
        msg = """
        Could not find .beam file for Module #{inspect(module)}.
        Are you sure you have passed in the correct module name?
        """

        raise ArgumentError, msg
    end
  end

  # There can be multiple types with different amount of arguments.
  # Pick the one that matches the amount the user gave as arguments,
  # otherwise raise an argument error.
  defp pick_type(types, args) do
    len = length(args)
    type = Enum.find(types, fn {_name, type} -> vars(type) == len end)

    if type do
      type
    else
      raise ArgumentError, "Wrong amount of arguments passed."
    end
  end

  # Recursively count the number of variables a type can be given.
  # Used to choose the correct type for a user.
  defp vars({:var, _, _}), do: 1

  defp vars({:type, _, _, types}) do
    vars(types)
  end

  defp vars(types) when is_list(types) do
    types
    |> Enum.map(&vars(&1))
    |> Enum.sum()
  end

  defp vars(_), do: 0

  # Handle type generation/recursive/union types here.
  # Maybe module name should be passed.
  defp generate_from_type({_name, type}, _args) do
    generate(type)
  end
  
  defp generate({:type, _, type, _}) when type in [:any, :term] do
    term()
  end

  defp generate({:type, _, :atom, _}) do
    atom(:alphanumeric)
  end

  defp generate({:type, _, :integer, _}) do
    integer()
  end

  defp generate({:type, _, :pos_integer, _}) do
    positive_integer()
  end

  defp generate({:type, _, :neg_integer, _}) do
    map(positive_integer(), &(-1 * &1))
  end

  defp generate({:type, _, :non_neg_integer, _}) do
    map(integer(), &abs(&1))
  end

  defp generate({:type, _, :float, _}) do
    float()
  end

<<<<<<< HEAD
  defp generate({:type, _, :list, []}) do
    term()
    |> list_of()
  end

  defp generate({:type, _, :list, [type]}) do
    generate(type)
    |> list_of()
  end

  defp generate({:type, _, nil, []}), do: constant([])

  defp generate({:type, _, :nonempty_list, []}) do
    term()
    |> list_of(min_length: 1)
  end

  defp generate({:type, _, :nonempty_list, [type]}) do
    generate(type)
    |> list_of(min_length: 1)
  end

  defp generate({:type, _, :maybe_improper_list, []}) do
    maybe_improper_list_of(
      term(),
      term()
    )
  end

  defp generate({:type, _, :maybe_improper_list, [type1, type2]}) do
    maybe_improper_list_of(
      generate(type1),
      generate(type2)
    )
  end

  defp generate({:type, _, :nonempty_improper_list, [type1, type2]}) do
    nonempty_improper_list_of(
      generate(type1),
      generate(type2)
    )
  end

  defp generate({:type, _, :nonempty_maybe_improper_list, []}) do
    maybe_improper_list_of(
      term(),
      term()
    )
    |> nonempty()
  end

  defp generate({:type, _, :nonempty_maybe_improper_list, [type1, type2]}) do
    maybe_improper_list_of(
      generate(type1),
      generate(type2)
    )
    |> nonempty()
=======
  defp generate({:type, _, :reference, _}) do
    map(constant(:unused), fn _ -> make_ref() end)
  end
 
  defp generate({:type, _, :map, :any}) do
    map_of(term(), term())
  end

  defp generate({:type, _, :map, []}) do
    constant(%{})
  end

  defp generate({:type, _, :map, field_types}) do
    field_types
    |> Enum.map(&generate_map_field/1)
    |> Enum.reduce(fn x, acc ->
      bind(acc, fn map1 ->
        bind(x, fn map2 ->
          Map.merge(map2, map1)
          |> constant()
        end)
      end)
    end)
  end

  defp generate_map_field({:type, _, :map_field_exact, [{_, _, key}, value]}) do
    value = generate(value)

    fixed_map(%{key => value})
  end

  defp generate_map_field({:type, _, :map_field_exact, [key, value]}) do
    map_of(
      generate(key),
      generate(value),
      min_length: 1
    )
  end

  defp generate_map_field({:type, _, :map_field_assoc, [key, value]}) do
    map_of(
      generate(key),
      generate(value)
    )
>>>>>>> 7426557e
  end
end<|MERGE_RESOLUTION|>--- conflicted
+++ resolved
@@ -123,7 +123,10 @@
     float()
   end
 
-<<<<<<< HEAD
+  defp generate({:type, _, :reference, _}) do
+    map(constant(:unused), fn _ -> make_ref() end)
+  end
+
   defp generate({:type, _, :list, []}) do
     term()
     |> list_of()
@@ -181,11 +184,8 @@
       generate(type2)
     )
     |> nonempty()
-=======
-  defp generate({:type, _, :reference, _}) do
-    map(constant(:unused), fn _ -> make_ref() end)
-  end
- 
+  end
+
   defp generate({:type, _, :map, :any}) do
     map_of(term(), term())
   end
@@ -226,6 +226,5 @@
       generate(key),
       generate(value)
     )
->>>>>>> 7426557e
   end
 end