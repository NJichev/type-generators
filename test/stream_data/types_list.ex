defmodule StreamDataTest.TypesList do
  @type basic_any() :: any()
  @type basic_atom :: atom()
  @type basic_reference :: reference()
  @type basic_map :: map()

  # Numbers
  @type basic_float() :: float()
  @type basic_integer() :: integer()
  @type basic_neg_integer() :: neg_integer()
  @type basic_non_neg_integer() :: non_neg_integer()
  @type basic_pos_integer() :: pos_integer()

<<<<<<< HEAD
  # Lists
  @type basic_list_type() :: list(integer())
  @type basic_nonempty_list_type() :: nonempty_list(integer())
  @type basic_maybe_improper_list_type() :: maybe_improper_list(integer(), float())
  @type basic_nonempty_improper_list_type() :: nonempty_improper_list(integer(), float())
  @type basic_nonempty_maybe_improper_list_type() ::
          nonempty_maybe_improper_list(integer(), float())

  ## Nested Lists
  @type nested_list_type :: list(list(integer()))
  @type nested_nonempty_list_type :: nonempty_list(list(integer()))

  ## Literals
  # Lists
  @type literal_list_type() :: [integer()]
  @type literal_empty_list() :: []
  @type literal_list_nonempty() :: [...]
  @type literal_nonempty_list_type() :: [float(), ...]
  @type literal_keyword_list_fixed_key() :: [key: integer()]
  @type literal_keyword_list_fixed_key2() :: [{:key, integer()}]
  @type literal_keyword_list_type_key() :: [{binary(), integer()}]

  ## Built-in
  # Lists
  @type builtin_list() :: list()
  @type builtin_nonempty_list() :: nonempty_list()
  @type builtin_maybe_improper_list() :: maybe_improper_list()
  @type builtin_nonempty_maybe_improper_list() :: nonempty_maybe_improper_list()
=======
  ## Literals
  # Map
  @type literal_empty_map() :: %{}
  @type literal_map_with_key() :: %{:key => integer()}
  @type literal_map_with_required_key() :: %{required(float()) => integer()}
  @type literal_map_with_optional_key() :: %{optional(float()) => integer()}
  @type literal_map_with_required_and_optional_key() :: %{:key => integer(), optional(float()) => integer()}

  ## Built-in
  @type builtin_term() :: term()
>>>>>>> 7426557e
end<|MERGE_RESOLUTION|>--- conflicted
+++ resolved
@@ -11,7 +11,6 @@
   @type basic_non_neg_integer() :: non_neg_integer()
   @type basic_pos_integer() :: pos_integer()
 
-<<<<<<< HEAD
   # Lists
   @type basic_list_type() :: list(integer())
   @type basic_nonempty_list_type() :: nonempty_list(integer())
@@ -19,10 +18,6 @@
   @type basic_nonempty_improper_list_type() :: nonempty_improper_list(integer(), float())
   @type basic_nonempty_maybe_improper_list_type() ::
           nonempty_maybe_improper_list(integer(), float())
-
-  ## Nested Lists
-  @type nested_list_type :: list(list(integer()))
-  @type nested_nonempty_list_type :: nonempty_list(list(integer()))
 
   ## Literals
   # Lists
@@ -34,14 +29,6 @@
   @type literal_keyword_list_fixed_key2() :: [{:key, integer()}]
   @type literal_keyword_list_type_key() :: [{binary(), integer()}]
 
-  ## Built-in
-  # Lists
-  @type builtin_list() :: list()
-  @type builtin_nonempty_list() :: nonempty_list()
-  @type builtin_maybe_improper_list() :: maybe_improper_list()
-  @type builtin_nonempty_maybe_improper_list() :: nonempty_maybe_improper_list()
-=======
-  ## Literals
   # Map
   @type literal_empty_map() :: %{}
   @type literal_map_with_key() :: %{:key => integer()}
@@ -51,5 +38,14 @@
 
   ## Built-in
   @type builtin_term() :: term()
->>>>>>> 7426557e
+
+  # Lists
+  @type builtin_list() :: list()
+  @type builtin_nonempty_list() :: nonempty_list()
+  @type builtin_maybe_improper_list() :: maybe_improper_list()
+  @type builtin_nonempty_maybe_improper_list() :: nonempty_maybe_improper_list()
+
+  ## Nested Lists
+  @type nested_list_type :: list(list(integer()))
+  @type nested_nonempty_list_type :: nonempty_list(list(integer()))
 end