--- conflicted
+++ resolved
@@ -11,7 +11,6 @@
   @type basic_non_neg_integer() :: non_neg_integer()
   @type basic_pos_integer() :: pos_integer()
 
-<<<<<<< HEAD
   ## Literals
   # Map
   @type literal_empty_map() :: %{}
@@ -19,8 +18,7 @@
   @type literal_map_with_required_key() :: %{required(float()) => integer()}
   @type literal_map_with_optional_key() :: %{optional(float()) => integer()}
   @type literal_map_with_required_and_optional_key() :: %{:key => integer(), optional(float()) => integer()}
-=======
+
   ## Built-in
   @type builtin_term() :: term()
->>>>>>> c1c462b8
 end