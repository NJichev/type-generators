defmodule StreamDataTest.TypesList do
  defmodule SomeStruct do
    defstruct [:key]
  end

  ## Basic
  @type basic_any() :: any()
  @type basic_atom :: atom()
  @type basic_none() :: none()
  @type basic_reference :: reference()
  @type basic_tuple() :: tuple()
  @type basic_map :: map()
  @type basic_struct :: struct()
  @type basic_pid :: pid()
  @type basic_port :: port()

  # Numbers
  @type basic_float() :: float()
  @type basic_integer() :: integer()
  @type basic_neg_integer() :: neg_integer()
  @type basic_non_neg_integer() :: non_neg_integer()
  @type basic_pos_integer() :: pos_integer()

  # Lists
  @type basic_list_type() :: list(integer())
  @type basic_nonempty_list_type() :: nonempty_list(integer())
  @type basic_maybe_improper_list_type() :: maybe_improper_list(integer(), float())
  @type basic_nonempty_improper_list_type() :: nonempty_improper_list(integer(), float())
  @type basic_nonempty_maybe_improper_list_type() ::
          nonempty_maybe_improper_list(integer(), float())

  ## Literals
  @type literal_atom() :: :atom
  @type literal_special_atom() :: false
  @type literal_integer() :: 1
  @type literal_integers() :: 1..10
  @type literal_empty_bitstring() :: <<>>
  @type literal_size_0() :: <<_::0>>
  @type literal_unit_1() :: <<_::_*1>>
  @type literal_size_1_unit_8() :: <<_::1, _::_*8>>

  # Lists
  @type literal_list_type() :: [integer()]
  @type literal_empty_list() :: []
  @type literal_list_nonempty() :: [...]
  @type literal_nonempty_list_type() :: [float(), ...]
  @type literal_keyword_list_fixed_key() :: [key: integer()]
  @type literal_keyword_list_fixed_key2() :: [{:key, integer()}]
  @type literal_keyword_list_type_key() :: [{binary(), integer()}]

  # Map
  @type literal_empty_map() :: %{}
  @type literal_map_with_key() :: %{:key => integer()}
  @type literal_map_with_required_key() :: %{required(float()) => integer()}
  @type literal_map_with_optional_key() :: %{optional(float()) => integer()}
  @type literal_map_with_required_and_optional_key() :: %{
          :key => integer(),
          optional(float()) => integer()
        }
  @type literal_struct_all_fields_any_type() :: %SomeStruct{}
  @type literal_struct_all_fields_key_type() :: %SomeStruct{key: integer()}

  # Tuple
  @type literal_empty_tuple() :: {}
  @type literal_2_element_tuple() :: {integer(), float()}

  ## Built-in
  @type builtin_term() :: term()
  @type builtin_no_return :: no_return()
  @type builtin_arity() :: arity()
  @type builtin_binary() :: binary()
  @type builtin_bitstring() :: bitstring()
  @type builtin_boolean() :: boolean()
  @type builtin_byte() :: byte()
  @type builtin_char() :: char()
  @type builtin_charlist :: charlist()
  @type builtin_nonempty_charlist() :: nonempty_charlist()
  @type builtin_iodata() :: iodata()
  @type builtin_iolist() :: iolist()
  @type builtin_mfa() :: mfa()
  @type builtin_module() :: module()
  @type builtin_node() :: node()
  @type builtin_number() :: number()
  @type builtin_timeout() :: timeout()

  # Lists
  @type builtin_list() :: list()
  @type builtin_nonempty_list() :: nonempty_list()
  @type builtin_maybe_improper_list() :: maybe_improper_list()
  @type builtin_nonempty_maybe_improper_list() :: nonempty_maybe_improper_list()

  ## Nested Lists
  @type nested_list_type :: list(list(integer()))
  @type nested_nonempty_list_type :: nonempty_list(list(integer()))

<<<<<<< HEAD
  ## Union Types
  @type union_with_two :: atom() | integer()
  @type union_with_three :: true | integer() | atom()
  @type union_basic_types :: atom() | reference() | integer() | float()

  # Unions with user and remote defined types.
  @typep user_defined_atom :: atom()
  @type union_with_user_defined_atom :: integer() | user_defined_atom()
  @type union_with_remote_types :: integer() | String.t()

  ## Test user defined types are inlined correctly
  # Needed only for container types and unions
  @type user_defined_list :: [user_defined_atom()]
  @type user_defined_map :: %{atom: user_defined_atom(), string: String.t()}
  @type user_defined_tuple :: {:atom, user_defined_atom()}

  ## Recursive Types
  @type recursive_tuple :: nil | {integer(), recursive_tuple()}

  @typep operator :: :+ | :- | :* | :/
  @type recursive_expression :: integer() | {recursive_expression(), operator(), recursive_expression()}

  @typep zero :: :zero
  @type recursive_integers :: zero | %{succ: recursive_integers}

  ## Recursive types without unions
  @type recursive_forest :: {integer(), [recursive_forest]}
  @type recursive_map_forest() :: %{
          :int => integer(),
          optional(:forests) => recursive_map_forest()
        }
=======
  ## Protocol Types
  @type protocol_enumerable :: Enumerable.t()
  @type protocol_enum :: Enumerable.t()
>>>>>>> 662441c6
end<|MERGE_RESOLUTION|>--- conflicted
+++ resolved
@@ -93,7 +93,6 @@
   @type nested_list_type :: list(list(integer()))
   @type nested_nonempty_list_type :: nonempty_list(list(integer()))
 
-<<<<<<< HEAD
   ## Union Types
   @type union_with_two :: atom() | integer()
   @type union_with_three :: true | integer() | atom()
@@ -125,9 +124,8 @@
           :int => integer(),
           optional(:forests) => recursive_map_forest()
         }
-=======
+
   ## Protocol Types
   @type protocol_enumerable :: Enumerable.t()
   @type protocol_enum :: Enumerable.t()
->>>>>>> 662441c6
 end