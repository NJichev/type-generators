--- conflicted
+++ resolved
@@ -32,7 +32,6 @@
   end
 
   describe "basic types" do
-<<<<<<< HEAD
     test "any" do
       data = generate_data(:basic_any)
 
@@ -41,7 +40,6 @@
       end
     end
 
-=======
     test "atom" do
       data = generate_data(:basic_atom)
 
@@ -49,7 +47,6 @@
     end
 
     # Numbers
->>>>>>> 471333a0
     test "float" do
       data = generate_data(:basic_float)
 
