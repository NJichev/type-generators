defmodule StreamData.TypesTest do
  use ExUnit.Case, async: true
  use ExUnitProperties

  alias StreamDataTypes, as: Types

  test "raises when missing a type" do
    assert_raise(
      ArgumentError,
      "Module StreamDataTest.TypesList does not define type does_not_exist/0.\n",
      fn -> generate_data(:does_not_exist) end
    )
  end

  test "raises when missing a module" do
    assert_raise(
      ArgumentError,
      """
      Could not find .beam file for Module DoesNotExist.
      Are you sure you have passed in the correct module name?
      """,
      fn ->
        Types.from_type(DoesNotExist, :some_type)
      end
    )
  end

  test "raises when wrong number of arguments given" do
    assert_raise(ArgumentError, "Wrong amount of arguments passed.", fn ->
      generate_data(:basic_atom, v: :integer)
    end)
  end

  describe "basic types" do
    test "any" do
      data = generate_data(:basic_any)

      check all term <- data, max_runs: 25 do
        assert is_term(term)
      end
    end

    test "atom" do
      data = generate_data(:basic_atom)

      check all x <- data, do: assert(is_atom(x))
    end
    
    test "map" do
      data = generate_data(:basic_map)

      # Check that not all generated maps are empty
      assert Enum.take(data, 5)
             |> Enum.map(&map_size(&1))
             |> Enum.sum() > 0

      check all x <- data, max_runs: 25 do
        assert is_map(x)
      end
    end
  
    test "reference" do
      data = generate_data(:basic_reference)

      check all x <- data, do: assert(is_reference(x))
    end
    
    # Numbers
    test "float" do
      data = generate_data(:basic_float)

      check all x <- data do
        assert is_float(x)
      end
    end

    test "integer" do
      data = generate_data(:basic_integer)

      check all x <- data, do: assert(is_integer(x))
    end

    test "pos_integer" do
      data = generate_data(:basic_pos_integer)

      check all x <- data do
        assert is_integer(x)
        assert x > 0
      end
    end

    test "non_neg_integer" do
      data = generate_data(:basic_non_neg_integer)

      check all x <- data do
        assert is_integer(x)
        assert x >= 0
      end
    end

    test "neg_integer" do
      data = generate_data(:basic_neg_integer)

      check all x <- data do
        assert is_integer(x)
        assert x < 0
      end
    end
  end

<<<<<<< HEAD
  describe "literals" do
    test "empty map" do
      data = generate_data(:literal_empty_map)

      check all x <- data do
        assert x == %{}
      end
    end

    test "map with fixed key" do
      data = generate_data(:literal_map_with_key)

      check all x <- data, max_runs: 25 do
        assert is_map(x)
        %{key: int} = x
        assert is_integer(int)
      end
    end

    test "map with optional key" do
      data = generate_data(:literal_map_with_optional_key)

      check all x <- data, max_runs: 25 do
        assert is_map(x)

        assert Map.keys(x) |> Enum.all?(fn k -> is_float(k) end)
        assert Map.values(x) |> Enum.all?(fn v -> is_integer(v) end)
      end
    end

    test "map with required keys" do
      data = generate_data(:literal_map_with_required_key)

      check all x <- data, max_runs: 25 do
        assert is_map(x)
        assert x != %{}

        assert Map.keys(x) |> Enum.all?(fn k -> is_float(k) end)
        assert Map.values(x) |> Enum.all?(fn v -> is_integer(v) end)
      end
    end

    test "map with required and optional key" do
      data = generate_data(:literal_map_with_required_and_optional_key)

      check all x <- data, max_runs: 25 do
        assert is_map(x)

        %{key: int} = x
        map = Map.delete(x, :key)
        assert is_integer(int)

        assert Map.keys(map) |> Enum.all?(fn k -> is_float(k) end)
        assert Map.values(map) |> Enum.all?(fn v -> is_integer(v) end)
      end
    end
=======
  describe "built-in" do
    test "term" do
      data = generate_data(:builtin_term)

      check all term <- data, max_runs: 25 do
        assert is_term(term)
      end
    end
  end

  defp is_term(t) do
    is_boolean(t) or is_integer(t) or is_float(t) or is_binary(t) or is_atom(t) or is_reference(t) or
      is_list(t) or is_map(t) or is_tuple(t)
>>>>>>> c1c462b8
  end

  defp generate_data(name, args \\ []) do
    Types.from_type(StreamDataTest.TypesList, name, args)
  end
end<|MERGE_RESOLUTION|>--- conflicted
+++ resolved
@@ -108,7 +108,6 @@
     end
   end
 
-<<<<<<< HEAD
   describe "literals" do
     test "empty map" do
       data = generate_data(:literal_empty_map)
@@ -165,7 +164,8 @@
         assert Map.values(map) |> Enum.all?(fn v -> is_integer(v) end)
       end
     end
-=======
+  end
+    
   describe "built-in" do
     test "term" do
       data = generate_data(:builtin_term)
@@ -179,7 +179,6 @@
   defp is_term(t) do
     is_boolean(t) or is_integer(t) or is_float(t) or is_binary(t) or is_atom(t) or is_reference(t) or
       is_list(t) or is_map(t) or is_tuple(t)
->>>>>>> c1c462b8
   end
 
   defp generate_data(name, args \\ []) do
