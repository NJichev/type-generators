defmodule StreamData.TypesTest do
  use ExUnit.Case, async: true
  use ExUnitProperties

  alias StreamDataTypes, as: Types

  test "raises when missing a type" do
    assert_raise(
      ArgumentError,
      "Module StreamDataTest.TypesList does not define type does_not_exist/0.",
      fn -> generate_data(:does_not_exist) end
    )
  end

  test "raises when missing a module" do
    assert_raise(
      ArgumentError,
      """
      Could not find .beam file for Module DoesNotExist.
      Are you sure you have passed in the correct module name?
      """,
      fn ->
        Types.from_type(DoesNotExist, :some_type)
      end
    )
  end

  test "raises when wrong number of arguments given" do
    assert_raise(ArgumentError, "Wrong amount of arguments passed.", fn ->
      generate_data(:basic_atom, v: :integer)
    end)
  end

  describe "basic types" do
    test "none" do
      assert_raise(ArgumentError, "Cannot generate types of the none type.", fn ->
        generate_data(:basic_none)
      end)
    end

    test "any" do
      data = generate_data(:basic_any)

      check all term <- data, max_runs: 25 do
        assert is_term(term)
      end
    end

    test "atom" do
      data = generate_data(:basic_atom)

      check all x <- data, do: assert(is_atom(x))
    end

    test "map" do
      data = generate_data(:basic_map)

      # Check that not all generated maps are empty
      assert Enum.take(data, 5)
             |> Enum.map(&map_size(&1))
             |> Enum.sum() > 0

      check all x <- data, max_runs: 25 do
        assert is_map(x)
      end
    end

    test "struct" do
      data = generate_data(:basic_struct)

      check all x <- data, max_runs: 25 do
        assert %_{} = x
      end
    end

    test "reference" do
      data = generate_data(:basic_reference)

      check all x <- data, do: assert(is_reference(x))
    end

    test "tuple" do
      data = generate_data(:basic_tuple)

      check all x <- data, max_runs: 25 do
        assert is_tuple(x)
      end
    end

    test "pid" do
      assert_raise(
        ArgumentError,
        ~r/Pid\/Port types are not supported./,
        fn -> generate_data(:basic_pid) end
      )
    end

    test "port" do
      assert_raise(
        ArgumentError,
        ~r/Pid\/Port types are not supported./,
        fn -> generate_data(:basic_port) end
      )
    end

    # Numbers
    test "float" do
      data = generate_data(:basic_float)

      check all x <- data do
        assert is_float(x)
      end
    end

    test "integer" do
      data = generate_data(:basic_integer)

      check all x <- data, do: assert(is_integer(x))
    end

    test "pos_integer" do
      data = generate_data(:basic_pos_integer)

      check all x <- data do
        assert is_integer(x)
        assert x > 0
      end
    end

    test "non_neg_integer" do
      data = generate_data(:basic_non_neg_integer)

      check all x <- data do
        assert is_integer(x)
        assert x >= 0
      end
    end

    test "neg_integer" do
      data = generate_data(:basic_neg_integer)

      check all x <- data do
        assert is_integer(x)
        assert x < 0
      end
    end

    test "lists" do
      data = generate_data(:basic_list_type)

      check all list <- data, max_runs: 25 do
        assert is_list(list)
        assert Enum.all?(list, fn x -> is_integer(x) end)
      end
    end

    test "basic nonempty list" do
      data = generate_data(:basic_nonempty_list_type)

      check all list <- data, max_runs: 25 do
        assert is_list(list)
        assert length(list) > 0
        assert Enum.all?(list, fn x -> is_integer(x) end)
      end
    end

    test "maybe_improper_list" do
      data = generate_data(:basic_maybe_improper_list_type)

      check all list <- data do
        each_improper_list(list, &assert(is_integer(&1)), &assert(is_float(&1) or is_integer(&1)))
      end
    end

    test "nonempty_improper_list" do
      data = generate_data(:basic_nonempty_improper_list_type)

      check all list <- data do
        assert list != []
        each_improper_list(list, &assert(is_integer(&1)), &assert(is_float(&1)))
      end
    end

    test "nonempty_maybe_improper_list" do
      data = generate_data(:basic_nonempty_maybe_improper_list_type)

      check all list <- data do
        assert list != []
        each_improper_list(list, &assert(is_integer(&1)), &assert(is_float(&1) or is_integer(&1)))
      end
    end

    test "nested lists" do
      data = generate_data(:nested_list_type)

      check all list <- data, max_runs: 25 do
        assert is_list(list)

        Enum.each(list, fn x ->
          assert is_list(x)
          assert Enum.all?(x, &is_integer(&1))
        end)
      end
    end

    test "nested nonempty list" do
      data = generate_data(:nested_nonempty_list_type)

      check all list <- data, max_runs: 25 do
        assert is_list(list)
        assert length(list) > 0

        Enum.each(list, fn x ->
          assert is_list(x)
          assert Enum.all?(x, &is_integer(&1))
        end)
      end
    end
  end

  describe "builtin" do
    test "list" do
      data = generate_data(:builtin_list)

      check all x <- data, max_runs: 25 do
        assert is_list(x)
      end
    end

    test "nonempty_list" do
      data = generate_data(:builtin_nonempty_list)

      check all x <- data, max_runs: 25 do
        assert is_list(x)
        assert x != []
      end
    end

    test "maybe_improper_list" do
      data = generate_data(:builtin_maybe_improper_list)

      check all list <- data, max_runs: 25 do
        each_improper_list(list, &assert(is_term(&1)), &assert(is_term(&1)))
      end
    end

    test "nonempty_maybe_improper_list" do
      data = generate_data(:builtin_nonempty_maybe_improper_list)

      check all list <- data, max_runs: 25 do
        assert list != []
        each_improper_list(list, &assert(is_term(&1)), &assert(is_term(&1)))
      end
    end
  end

  describe "literals" do
    test "list type" do
      data = generate_data(:literal_list_type)

      check all x <- data do
        assert is_list(x)
        assert Enum.all?(x, &is_integer(&1))
      end
    end

    test "empty list" do
      data = generate_data(:literal_empty_list)

      check all x <- data do
        assert x == []
      end
    end

    test "nonempty list" do
      data = generate_data(:literal_list_nonempty)

      check all x <- data, max_runs: 25 do
        assert is_list(x)
        assert x != []
      end
    end

    test "nonempty list with type" do
      data = generate_data(:literal_nonempty_list_type)

      check all x <- data, max_runs: 25 do
        assert is_list(x)
        assert x != []
        assert Enum.all?(x, &is_float(&1))
      end
    end

    test "empty map" do
      data = generate_data(:literal_empty_map)

      check all x <- data do
        assert x == %{}
      end
    end

    test "map with fixed key" do
      data = generate_data(:literal_map_with_key)

      check all x <- data, max_runs: 25 do
        assert is_map(x)
        %{key: int} = x
        assert is_integer(int)
      end
    end

    test "map with optional key" do
      data = generate_data(:literal_map_with_optional_key)

      check all x <- data, max_runs: 25 do
        assert is_map(x)

        assert Map.keys(x) |> Enum.all?(fn k -> is_float(k) end)
        assert Map.values(x) |> Enum.all?(fn v -> is_integer(v) end)
      end
    end

    test "map with required keys" do
      data = generate_data(:literal_map_with_required_key)

      check all x <- data, max_runs: 25 do
        assert is_map(x)
        assert x != %{}

        assert Map.keys(x) |> Enum.all?(fn k -> is_float(k) end)
        assert Map.values(x) |> Enum.all?(fn v -> is_integer(v) end)
      end
    end

    test "map with required and optional key" do
      data = generate_data(:literal_map_with_required_and_optional_key)

      check all x <- data, max_runs: 25 do
        assert is_map(x)

        %{key: int} = x
        map = Map.delete(x, :key)
        assert is_integer(int)

        assert Map.keys(map) |> Enum.all?(fn k -> is_float(k) end)
        assert Map.values(map) |> Enum.all?(fn v -> is_integer(v) end)
      end
    end

    test "struct with all fields any type" do
      data = generate_data(:literal_struct_all_fields_any_type)

      check all x <- data, max_runs: 25 do
        assert %StreamDataTest.TypesList.SomeStruct{key: value} = x
        assert is_term(value)
      end
    end

    test "struct with all fields key type" do
      data = generate_data(:literal_struct_all_fields_key_type)

      check all x <- data, max_runs: 25 do
        assert %StreamDataTest.TypesList.SomeStruct{key: value} = x
        assert is_integer(value)
      end
    end

    test "empty tuple" do
      data = generate_data(:literal_empty_tuple)

      check all x <- data, do: assert(x == {})
    end

    test "2 element tuple with fixed and random type" do
      data = generate_data(:literal_2_element_tuple)

      check all {int, float} <- data do
        assert is_integer(int)
        assert is_float(float)
      end
    end

    test "atom" do
      data = generate_data(:literal_atom)

      check all x <- data do
        assert x == :atom
      end
    end

    test "special atom" do
      data = generate_data(:literal_special_atom)

      check all x <- data do
        assert x == false
      end
    end

    test "integer" do
      data = generate_data(:literal_integer)

      check all x <- data do
        assert x == 1
      end
    end

    test "range" do
      data = generate_data(:literal_integers)

      check all x <- data do
        assert is_integer(x)
        assert x in 0..10
      end
    end

    test "bitstrings" do
      data = generate_data(:literal_empty_bitstring)

      check all x <- data do
        assert x == ""
      end
    end

    test "bitstrings with size 0" do
      data = generate_data(:literal_size_0)

      check all x <- data do
        assert "" == x
      end
    end

    test "bitstrings with unit 1" do
      data = generate_data(:literal_unit_1)

      check all x <- data do
        assert is_bitstring(x)
      end
    end

    test "bitstrings with size 1 and unit 8" do
      data = generate_data(:literal_size_1_unit_8)

      check all x <- data do
        size = bit_size(x)
        assert rem(size, 8) == 1
      end
    end
  end

  describe "built-in" do
    test "term" do
      data = generate_data(:builtin_term)

      check all term <- data, max_runs: 25 do
        assert is_term(term)
      end
    end

    test "no_return" do
      assert_raise(ArgumentError, "Cannot generate types of the none type.", fn ->
        generate_data(:builtin_no_return)
      end)
    end

    test "arity" do
      data = generate_data(:builtin_arity)

      check all x <- data do
        assert is_integer(x)
        assert x in 0..255
      end
    end

    test "binary" do
      data = generate_data(:builtin_binary)

      check all x <- data, do: assert(is_binary(x))
    end

    test "bitstring" do
      data = generate_data(:builtin_bitstring)

      check all x <- data, do: assert(is_bitstring(x))
    end

    test "boolean" do
      data = generate_data(:builtin_boolean)

      check all x <- data, do: assert(is_boolean(x))
    end

    test "byte" do
      data = generate_data(:builtin_byte)

      check all x <- data do
        assert is_integer(x)
        assert x in 0..255
      end
    end

    test "char" do
      data = generate_data(:builtin_char)

      check all x <- data do
        assert is_integer(x)
        assert x in 0..0x10FFFF
      end
    end

    test "charlist" do
      data = generate_data(:builtin_charlist)

      check all x <- data do
        assert is_list(x)

        assert Enum.all?(x, &(&1 in 0..0x10FFFF))
      end
    end

    test "nonempty charlist" do
      data = generate_data(:builtin_nonempty_charlist)

      check all x <- data do
        assert is_list(x)
        assert x != []

        assert Enum.all?(x, &(&1 in 0..0x10FFFF))
      end
    end

    test "iodata" do
      data = generate_data(:builtin_iodata)

      check all x <- data do
        assert is_binary(x) or is_iolist(x)
      end
    end

    test "iolist" do
      data = generate_data(:builtin_iolist)

      check all x <- data do
        assert is_iolist(x)
      end
    end

    test "mfa" do
      data = generate_data(:builtin_mfa)

      check all {module, function, arity} <- data, max_runs: 25 do
        assert is_atom(module)
        assert is_atom(function)
        assert is_integer(arity)
        assert arity in 0..255
      end
    end

    test "module" do
      data = generate_data(:builtin_module)

      check all x <- data, do: assert(is_atom(x))
    end

    test "node" do
      data = generate_data(:builtin_node)

      check all x <- data, do: assert(is_atom(x))
    end

    test "number" do
      data = generate_data(:builtin_number)

      check all x <- data, do: assert(is_number(x))
    end

    test "timeout" do
      data = generate_data(:builtin_timeout)

      check all x <- data do
        assert x == :infinity or is_integer(x)
      end
    end
  end

<<<<<<< HEAD
  describe "union types" do
    test "with two types" do
      data = generate_data(:union_with_two)

      check all x <- data do
        assert is_atom(x) or is_integer(x)
      end
    end

    test "with three types" do
      data = generate_data(:union_with_three)

      check all x <- data do
        assert is_atom(x) or is_integer(x) or x == true
      end
    end

    test "all basic types union" do
      data = generate_data(:union_basic_types)

      check all x <- data do
        assert is_atom(x) or is_reference(x) or is_integer(x) or is_float(x)
      end
    end

    test "with user defined type" do
      data = generate_data(:union_with_user_defined_atom)

      check all x <- data do
        assert is_atom(x) or is_integer(x)
      end
    end

    test "with remote types" do
      data = generate_data(:union_with_remote_types)

      check all x <- data do
        assert is_integer(x) or is_bitstring(x)
      end
    end
  end

  # Test that user defined types are inlined correctly
  describe "user defined types" do
    test "lists" do
      data = generate_data(:user_defined_list)

      check all list <- data do
        assert is_list(list)
        assert Enum.all?(list, &is_atom(&1))
      end
    end

    test "map" do
      data = generate_data(:user_defined_map)

      check all map <- data do
        assert %{atom: atom} = map
        assert is_atom(atom)
      end

      # Take 100 maps and check at least one has gotten a string: string key
      assert data
             |> Enum.take(100)
             |> Enum.any?(fn %{string: string} ->
               is_bitstring(string)
             end)
    end

    test "tuples" do
      data = generate_data(:user_defined_tuple)

      check all {:atom, atom} <- data do
        assert is_atom(atom)
      end
    end
  end

  describe "recursive type" do
    test "list with tuples" do
      data = generate_data(:recursive_tuple)

      check all x <- data do
        assert is_recursive_tuple(x)
      end
    end

    test "expressions" do
      data = generate_data(:recursive_expression)

      check all x <- data do
        assert is_expression(x)
      end
    end

    test "integers with map container" do
      data = generate_data(:recursive_integers)

      check all x <- data do
        assert is_recursive_integer(x)
      end
    end

    test "forests" do
      data = generate_data(:recursive_forest)

      check all x <- data do
        assert is_forest(x)
      end
    end

    test "forest with maps" do
      data = generate_data(:recursive_map_forest)

      #TODO: Figure out why maps generate so much duplicates
      check all x <- data, max_runs: 1 do
        assert is_map_forest(x)
      end
    end
  end

  defp is_forest({x, forests}) when is_integer(x) and is_list(forests) do
    Enum.all?(forests, &is_forest/1)
  end

  defp is_map_forest(%{int: x, forests: forests}) when is_integer(x) and is_list(forests) do
    Enum.all?(forests, &is_map_forest/1)
  end
  defp is_map_forest(%{int: x}) when is_integer(x), do: true

  defp is_recursive_integer(:zero), do: true
  defp is_recursive_integer(%{succ: x}), do: is_recursive_integer(x)

  defp is_expression(x) when is_integer(x), do: true

  defp is_expression({exp1, operator, exp2}) when operator in [:*, :/, :+, :-] do
    is_expression(exp1) && is_expression(exp2)
  end

  defp is_expression(_), do: false

  defp is_recursive_tuple(nil), do: true
  defp is_recursive_tuple({a, b}) when is_integer(a), do: is_recursive_tuple(b)
=======
  describe "protocols" do
    test "protocols are not to be generated" do
      assert_raise(
        ArgumentError,
        """
        You have specified a type which relies or is the protocol #{Enumerable}.
        Protocols are currently unsupported, instead try generating for the type which implements the protocol.
        """,
        fn -> generate_data(:protocol_enumerable) end
      )
    end

    test "types that expand to protocols are not to be generated" do
      assert_raise(
        ArgumentError,
        """
        You have specified a type which relies or is the protocol #{Enumerable}.
        Protocols are currently unsupported, instead try generating for the type which implements the protocol.
        """,
        fn -> generate_data(:protocol_enum) end
      )
    end
  end
>>>>>>> 662441c6

  defp each_improper_list([], _head_fun, _tail_fun), do: :ok

  defp each_improper_list([elem], _head_fun, tail_fun) do
    tail_fun.(elem)
  end

  defp each_improper_list([head | tail], head_fun, tail_fun) do
    head_fun.(head)

    if is_list(tail) do
      each_improper_list(tail, head_fun, tail_fun)
    else
      tail_fun.(tail)
    end
  end

  defp is_term(t) do
    is_boolean(t) or is_integer(t) or is_float(t) or is_binary(t) or is_atom(t) or is_reference(t) or
      is_list(t) or is_map(t) or is_tuple(t)
  end

  defp is_iolist([]), do: true
  defp is_iolist(x) when is_binary(x), do: true
  defp is_iolist([x | xs]) when x in 0..255, do: is_iolist(xs)
  defp is_iolist([x | xs]) when is_binary(x), do: is_iolist(xs)

  defp is_iolist([x | xs]) do
    is_iolist(x) && is_iolist(xs)
  end

  defp is_iolist(_), do: false

  defp generate_data(name, args \\ []) do
    Types.from_type(StreamDataTest.TypesList, name, args)
  end
end<|MERGE_RESOLUTION|>--- conflicted
+++ resolved
@@ -582,7 +582,6 @@
     end
   end
 
-<<<<<<< HEAD
   describe "union types" do
     test "with two types" do
       data = generate_data(:union_with_two)
@@ -704,29 +703,6 @@
     end
   end
 
-  defp is_forest({x, forests}) when is_integer(x) and is_list(forests) do
-    Enum.all?(forests, &is_forest/1)
-  end
-
-  defp is_map_forest(%{int: x, forests: forests}) when is_integer(x) and is_list(forests) do
-    Enum.all?(forests, &is_map_forest/1)
-  end
-  defp is_map_forest(%{int: x}) when is_integer(x), do: true
-
-  defp is_recursive_integer(:zero), do: true
-  defp is_recursive_integer(%{succ: x}), do: is_recursive_integer(x)
-
-  defp is_expression(x) when is_integer(x), do: true
-
-  defp is_expression({exp1, operator, exp2}) when operator in [:*, :/, :+, :-] do
-    is_expression(exp1) && is_expression(exp2)
-  end
-
-  defp is_expression(_), do: false
-
-  defp is_recursive_tuple(nil), do: true
-  defp is_recursive_tuple({a, b}) when is_integer(a), do: is_recursive_tuple(b)
-=======
   describe "protocols" do
     test "protocols are not to be generated" do
       assert_raise(
@@ -750,7 +726,29 @@
       )
     end
   end
->>>>>>> 662441c6
+
+  defp is_forest({x, forests}) when is_integer(x) and is_list(forests) do
+    Enum.all?(forests, &is_forest/1)
+  end
+
+  defp is_map_forest(%{int: x, forests: forests}) when is_integer(x) and is_list(forests) do
+    Enum.all?(forests, &is_map_forest/1)
+  end
+  defp is_map_forest(%{int: x}) when is_integer(x), do: true
+
+  defp is_recursive_integer(:zero), do: true
+  defp is_recursive_integer(%{succ: x}), do: is_recursive_integer(x)
+
+  defp is_expression(x) when is_integer(x), do: true
+
+  defp is_expression({exp1, operator, exp2}) when operator in [:*, :/, :+, :-] do
+    is_expression(exp1) && is_expression(exp2)
+  end
+
+  defp is_expression(_), do: false
+
+  defp is_recursive_tuple(nil), do: true
+  defp is_recursive_tuple({a, b}) when is_integer(a), do: is_recursive_tuple(b)
 
   defp each_improper_list([], _head_fun, _tail_fun), do: :ok
 
